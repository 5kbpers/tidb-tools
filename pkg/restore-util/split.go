package restore_util

import (
	"bytes"
	"context"
	"time"

	"github.com/pingcap/errors"
	"github.com/pingcap/kvproto/pkg/import_sstpb"
	"github.com/pingcap/kvproto/pkg/pdpb"
	"github.com/pingcap/log"
	"github.com/pingcap/tidb/util/codec"
	"go.uber.org/zap"
)

const (
	SplitRetryTimes       = 32
	SplitRetryInterval    = 50 * time.Millisecond
	SplitMaxRetryInterval = time.Second

	SplitCheckMaxRetryTimes = 64
	SplitCheckInterval      = 8 * time.Millisecond
	SplitMaxCheckInterval   = time.Second

	ScatterWaitMaxRetryTimes = 128
	ScatterWaitInterval      = 50 * time.Millisecond
	ScatterMaxWaitInterval   = 5 * time.Second
)

// RegionSplitter is a executor of region split by rules.
type RegionSplitter struct {
	client    Client
	rangeTree *RangeTree
}

// NewRegionSplitter returns a new RegionSplitter.
func NewRegionSplitter(client Client) *RegionSplitter {
	return &RegionSplitter{
		client: client,
	}
}

// OnSplitFunc is called before split a range.
type OnSplitFunc func(*Range)

// Split executes a region split. It will split regions by the rewrite rules,
// then it will split regions by the end key of each range.
// tableRules includes the prefix of a table, since some ranges may have
// a prefix with record sequence or index sequence.
// note: all ranges and rewrite rules must have raw key.
<<<<<<< HEAD
func (rs *RegionSplitter) Split(ctx context.Context, ranges []Range, rewriteRules *RewriteRules) error {
	startTime := time.Now()
=======
func (rs *RegionSplitter) Split(
	ctx context.Context,
	ranges []Range,
	rewriteRules *RewriteRules,
	onSplit OnSplitFunc,
) error {
>>>>>>> 90632dda
	rangeTree, ok := newRangeTreeWithRewrite(ranges, rewriteRules)
	if !ok {
		return errors.Errorf("ranges overlapped: %v", ranges)
	}
	scatterRegions, err := rs.splitByRewriteRules(ctx, rewriteRules.Data)
	if err != nil {
		return errors.Trace(err)
	}
	rangeTree.Ascend(func(rg *Range) bool {
		if rg == nil {
			return false
		}
		if onSplit != nil {
			onSplit(rg)
		}

		var newRegion *RegionInfo
		newRegion, err = rs.maybeSplitRegion(ctx, rg)
		if err != nil {
			return false
		}
		if newRegion != nil {
			scatterRegions = append(scatterRegions, newRegion)
		}
		return true
	})
	if err != nil {
		return errors.Trace(err)
	}
	log.Info("splitting regions done, wait for scattering regions",
		zap.Int("regions", len(scatterRegions)), zap.Int64("cost_seconds", int64(time.Since(startTime)/time.Second)))
	startTime = time.Now()
	for _, region := range scatterRegions {
		rs.waitForScatterRegion(ctx, region)
	}
	log.Info("waiting for scattering regions done",
		zap.Int("regions", len(scatterRegions)), zap.Int64("cost_seconds", int64(time.Since(startTime)/time.Second)))
	return nil
}

// Split regions by the rewrite rules, to ensure all keys of one region only have one prefix.
func (rs *RegionSplitter) splitByRewriteRules(ctx context.Context, rules []*import_sstpb.RewriteRule) ([]*RegionInfo, error) {
	scatterRegions := make([]*RegionInfo, 0)
	for _, rule := range rules {
		newRegion, err := rs.maybeSplitRegion(ctx, &Range{
			StartKey: rule.GetNewKeyPrefix(),
			EndKey:   rule.GetNewKeyPrefix(),
		})
		if err != nil {
			return nil, errors.Trace(err)
		}
		if newRegion != nil {
			scatterRegions = append(scatterRegions, newRegion)
		}
	}
	return scatterRegions, nil
}

func newRangeTreeWithRewrite(ranges []Range, rewriteRules *RewriteRules) (*RangeTree, bool) {
	rangeTree := NewRangeTree()
	for _, rg := range ranges {
		rg.StartKey = replacePrefix(rg.StartKey, rewriteRules)
		rg.EndKey = replacePrefix(rg.EndKey, rewriteRules)
		if !rangeTree.InsertRange(rg) {
			return nil, false
		}
	}
	return rangeTree, true
}

func (rs *RegionSplitter) hasRegion(ctx context.Context, regionID uint64) (bool, error) {
	regionInfo, err := rs.client.GetRegionByID(ctx, regionID)
	if err != nil {
		return false, err
	}
	return regionInfo != nil, nil
}

func (rs *RegionSplitter) isScatterRegionFinished(ctx context.Context, regionID uint64) (bool, error) {
	resp, err := rs.client.GetOperator(ctx, regionID)
	if err != nil {
		return false, err
	}
	// Heartbeat may not be sent to PD
	if resp.GetHeader().GetError().GetType() == pdpb.ErrorType_REGION_NOT_FOUND {
		return true, nil
	}
	// If the current operator of the region is not 'scatter-region', we could assume
	// that 'scatter-operator' has finished or timeout
	ok := string(resp.GetDesc()) != "scatter-region" || resp.GetStatus() != pdpb.OperatorStatus_RUNNING
	return ok, nil
}

func (rs *RegionSplitter) waitForSplit(ctx context.Context, regionID uint64) error {
	interval := SplitCheckInterval
	for i := 0; i < SplitCheckMaxRetryTimes; i++ {
		ok, err := rs.hasRegion(ctx, regionID)
		if err != nil {
			return errors.Trace(err)
		}
		if ok {
			break
		} else {
			interval = 2 * interval
			if interval > SplitMaxCheckInterval {
				interval = SplitMaxCheckInterval
			}
			time.Sleep(interval)
		}
	}
	return nil
}

func (rs *RegionSplitter) waitForScatterRegion(ctx context.Context, regionInfo *RegionInfo) {
	interval := ScatterWaitInterval
	regionID := regionInfo.Region.GetId()
	for i := 0; i < ScatterWaitMaxRetryTimes; i++ {
		ok, err := rs.isScatterRegionFinished(ctx, regionID)
		if err != nil {
			log.Warn("scatter region failed: do not have the region", zap.Reflect("region", regionInfo.Region))
			return
		}
		if ok {
			break
		} else {
			interval = 2 * interval
			if interval > ScatterMaxWaitInterval {
				interval = ScatterMaxWaitInterval
			}
			time.Sleep(interval)
		}
	}
}

func (rs *RegionSplitter) maybeSplitRegion(ctx context.Context, r *Range) (*RegionInfo, error) {
	interval := SplitRetryInterval
	var err error
	for i := 0; i < SplitRetryTimes; i++ {
		if i > 0 {
			log.Warn("split region failed, retry it", zap.Error(err), zap.Reflect("key", r.StartKey))
		}
		var regionInfo *RegionInfo
		regionInfo, err = rs.client.GetRegion(ctx, codec.EncodeBytes([]byte{}, r.StartKey))
		if err == nil {
			splitKey := r.EndKey
			if !needSplit(codec.EncodeBytes([]byte{}, splitKey), regionInfo) {
				return nil, nil
			}
			newRegion, err := rs.splitAndScatterRegion(ctx, regionInfo, splitKey)
			if err == nil {
				return newRegion, nil
			}
		}
		interval = 2 * interval
		if interval > SplitMaxRetryInterval {
			interval = SplitMaxRetryInterval
		}
		time.Sleep(interval)
	}
	return nil, err
}

func (rs *RegionSplitter) splitAndScatterRegion(ctx context.Context, regionInfo *RegionInfo, key []byte) (*RegionInfo, error) {
	newRegion, err := rs.client.SplitRegion(ctx, regionInfo, key)
	if err != nil {
		return nil, errors.Trace(err)
	}
	// Wait for a while until the region successfully splits.
	err = rs.waitForSplit(ctx, newRegion.Region.GetId())
	if err != nil {
		return nil, errors.Trace(err)
	}
	return newRegion, rs.client.ScatterRegion(ctx, regionInfo)
}

func needSplit(splitKey []byte, regionInfo *RegionInfo) bool {
	// If splitKey is the max key.
	if len(splitKey) == 0 {
		return false
	}
	// If splitKey is not in the region or is the boundary of the region.
	if bytes.Compare(splitKey, regionInfo.Region.GetStartKey()) <= 0 {
		return false
	}
	return beforeEnd(splitKey, regionInfo.Region.GetEndKey())
}

func beforeEnd(key []byte, end []byte) bool {
	return bytes.Compare(key, end) < 0 || len(end) == 0
}

func replacePrefix(s []byte, rewriteRules *RewriteRules) []byte {
	// We should search the dataRules firstly.
	for _, rule := range rewriteRules.Data {
		if bytes.HasPrefix(s, rule.GetOldKeyPrefix()) {
			return append(rule.GetNewKeyPrefix(), s[len(rule.GetOldKeyPrefix()):]...)
		}
	}
	for _, rule := range rewriteRules.Table {
		if bytes.HasPrefix(s, rule.GetOldKeyPrefix()) {
			return append(rule.GetNewKeyPrefix(), s[len(rule.GetOldKeyPrefix()):]...)
		}
	}
	return s
}<|MERGE_RESOLUTION|>--- conflicted
+++ resolved
@@ -48,17 +48,13 @@
 // tableRules includes the prefix of a table, since some ranges may have
 // a prefix with record sequence or index sequence.
 // note: all ranges and rewrite rules must have raw key.
-<<<<<<< HEAD
-func (rs *RegionSplitter) Split(ctx context.Context, ranges []Range, rewriteRules *RewriteRules) error {
-	startTime := time.Now()
-=======
 func (rs *RegionSplitter) Split(
 	ctx context.Context,
 	ranges []Range,
 	rewriteRules *RewriteRules,
 	onSplit OnSplitFunc,
 ) error {
->>>>>>> 90632dda
+  startTime := time.Now()
 	rangeTree, ok := newRangeTreeWithRewrite(ranges, rewriteRules)
 	if !ok {
 		return errors.Errorf("ranges overlapped: %v", ranges)
